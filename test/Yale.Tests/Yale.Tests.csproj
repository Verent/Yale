<Project Sdk="Microsoft.NET.Sdk">

  <PropertyGroup>
    <TargetFramework>netcoreapp2.1</TargetFramework>

    <IsPackable>false</IsPackable>
  </PropertyGroup>

  <ItemGroup>
<<<<<<< HEAD
    <PackageReference Include="Microsoft.NET.Test.Sdk" Version="16.8.3" />
    <PackageReference Include="MSTest.TestAdapter" Version="2.2.5" />
    <PackageReference Include="MSTest.TestFramework" Version="2.1.2" />
=======
    <PackageReference Include="Microsoft.NET.Test.Sdk" Version="17.0.0" />
    <PackageReference Include="Microsoft.NET.Test.Sdk" Version="17.0.0" />
    <PackageReference Include="MSTest.TestAdapter" Version="2.2.8" />
    <PackageReference Include="MSTest.TestFramework" Version="2.2.8" />
>>>>>>> 4df395fa
  </ItemGroup>

  <ItemGroup>
    <ProjectReference Include="..\..\src\Yale\Yale.csproj" />
  </ItemGroup>

</Project><|MERGE_RESOLUTION|>--- conflicted
+++ resolved
@@ -7,16 +7,9 @@
   </PropertyGroup>
 
   <ItemGroup>
-<<<<<<< HEAD
-    <PackageReference Include="Microsoft.NET.Test.Sdk" Version="16.8.3" />
-    <PackageReference Include="MSTest.TestAdapter" Version="2.2.5" />
-    <PackageReference Include="MSTest.TestFramework" Version="2.1.2" />
-=======
-    <PackageReference Include="Microsoft.NET.Test.Sdk" Version="17.0.0" />
     <PackageReference Include="Microsoft.NET.Test.Sdk" Version="17.0.0" />
     <PackageReference Include="MSTest.TestAdapter" Version="2.2.8" />
     <PackageReference Include="MSTest.TestFramework" Version="2.2.8" />
->>>>>>> 4df395fa
   </ItemGroup>
 
   <ItemGroup>
