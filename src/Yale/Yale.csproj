--- conflicted
+++ resolved
@@ -21,16 +21,11 @@
 
   <ItemGroup>
     <PackageReference Include="Grammatica" Version="1.6.0" />
-    <PackageReference Include="System.ComponentModel" Version="4.3.0" />
-    <PackageReference Include="System.Reflection" Version="4.3.0" />
-    <PackageReference Include="System.Reflection.Emit" Version="4.3.0" />
-<<<<<<< HEAD
+    <PackageReference Include="System.ComponentModel" Version="4.7.0" />
+    <PackageReference Include="System.Reflection" Version="4.7.0" />
+    <PackageReference Include="System.Reflection.Emit" Version="4.7.0" />
     <PackageReference Include="System.Reflection.Emit.ILGeneration" Version="4.7.0" />
-    <PackageReference Include="System.Reflection.Emit.Lightweight" Version="4.3.0" />
-=======
-    <PackageReference Include="System.Reflection.Emit.ILGeneration" Version="4.3.0" />
     <PackageReference Include="System.Reflection.Emit.Lightweight" Version="4.7.0" />
->>>>>>> c3f874ae
   </ItemGroup>
 
   <ItemGroup>
